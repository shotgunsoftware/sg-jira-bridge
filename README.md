--- conflicted
+++ resolved
@@ -10,11 +10,7 @@
 
 By extending the base syncer and sync handlers you can quickly build custom workflows to connect your Flow Production Tracking and Jira sites. Details like entity types, hierarchy, issue types, fields, statuses, and logic can all be custom defined to match your studio's workflow.
 
-<<<<<<< HEAD
-![alt text](https://developer.shotgridsoftware.com/sg-jira-bridge/_images/sg_jira_bridge_workflow.png "PTR Jira Bridge Overview")
-=======
 ![alt text](https://developers.shotgridsoftware.com/sg-jira-bridge/_images/sg_jira_bridge_workflow.png "PTR Jira Bridge Overview")
->>>>>>> c7f81348
 
 # Components
 
@@ -30,11 +26,7 @@
 
 # Requirements
 
-<<<<<<< HEAD
-- Python 3.9
-=======
 - Python >= 3.9
->>>>>>> c7f81348
 - A [Flow Production Tracking](https://autodesk.com/products/flow-production-tracking) site
 - A [Jira](https://www.atlassian.com/software/jira) site
 
