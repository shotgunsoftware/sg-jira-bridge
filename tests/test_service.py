--- conflicted
+++ resolved
@@ -5,11 +5,6 @@
 # this software in either electronic or hard copy form.
 #
 
-<<<<<<< HEAD
-=======
-from __future__ import print_function
-
->>>>>>> 092881a7
 import os
 import sys
 import tempfile
