# Copyright 2018 Autodesk, Inc.  All rights reserved.
#
# Use of this software is subject to the terms of the Autodesk license agreement
# provided at the time of installation or download, or which otherwise accompanies
# this software in either electronic or hard copy form.
#

import datetime
import os

from shotgun_api3 import ShotgunError
from shotgun_api3.lib import mockgun, six
import sg_jira

from test_base import TestBase


<<<<<<< HEAD
class ExtMockgun(mockgun.Shotgun):
    """
    Add missing mocked methods to mockgun.Shotgun
    """

    def add_user_agent(*args, **kwargs):
        pass

    def set_session_uuid(*args, **kwargs):
        pass

    def _validate_entity_data(self, entity_type, data):
        """Workaround to fix the right date type. This should be moved to the API itself..."""
        if "id" in data or "type" in data:
            raise ShotgunError("Can't set id or type on create or update")

        self._validate_entity_fields(entity_type, data.keys())

        for field, item in data.items():

            if item is None:
                # none is always ok
                continue

            field_info = self._schema[entity_type][field]

            if field_info["data_type"]["value"] == "multi_entity":
                if not isinstance(item, list):
                    raise ShotgunError(
                        "%s.%s is of type multi_entity, but data %s is not a list"
                        % (entity_type, field, item)
                    )
                elif item and any(not isinstance(sub_item, dict) for sub_item in item):
                    raise ShotgunError(
                        "%s.%s is of type multi_entity, but data %s contains a non-dictionary"
                        % (entity_type, field, item)
                    )
                elif item and any(
                    "id" not in sub_item or "type" not in sub_item for sub_item in item
                ):
                    raise ShotgunError(
                        "%s.%s is of type multi-entity, but an item in data %s does not contain 'type' and 'id'"
                        % (entity_type, field, item)
                    )
                elif item and any(
                    sub_item["type"]
                    not in field_info["properties"]["valid_types"]["value"]
                    for sub_item in item
                ):
                    raise ShotgunError(
                        "%s.%s is of multi-type entity, but an item in data %s has an invalid type (expected one of %s)"
                        % (
                            entity_type,
                            field,
                            item,
                            field_info["properties"]["valid_types"]["value"],
                        )
                    )

            elif field_info["data_type"]["value"] == "entity":
                if not isinstance(item, dict):
                    raise ShotgunError(
                        "%s.%s is of type entity, but data %s is not a dictionary"
                        % (entity_type, field, item)
                    )
                elif "id" not in item or "type" not in item:
                    raise ShotgunError(
                        "%s.%s is of type entity, but data %s does not contain 'type' and 'id'"
                        % (entity_type, field, item)
                    )
            else:
                try:
                    sg_type = field_info["data_type"]["value"]
                    python_type = {
                        "number": int,
                        "float": float,
                        "checkbox": bool,
                        "percent": int,
                        "text": six.string_types,
                        "serializable": dict,
                        "entity_type": six.string_types,
                        "date": six.string_types,
                        "date_time": datetime.datetime,
                        "list": six.string_types,
                        "status_list": six.string_types,
                        "duration": int,
                        "url": dict,
                    }[sg_type]
                except KeyError:
                    raise ShotgunError(
                        "Field %s.%s: Handling for Flow Production Tracking type %s is not implemented"
                        % (entity_type, field, sg_type)
                    )

                if not isinstance(item, python_type):
                    raise ShotgunError(
                        "%s.%s is of type %s, but data %s is not of type %s"
                        % (entity_type, field, type(item), sg_type, python_type)
                    )

                # TODO: add check for correct timezone


=======
>>>>>>> dec6c7be
class TestSyncBase(TestBase):
    """
    Base class for syncing tests.

    All classes deriving from this one should use the `@mock.patch("shotgun_api3.Shotgun")`
    class decorator to mock Shotgun with mockgun.
    This works only if the code uses shotgun_api3.Shotgun and does not
    `from shotgun_api3 import Shotgun` and then `sg = Shotgun(...)`

    All test methods will have an extra mocked_sg parameter.
    """

    def _get_syncer(self, mocked_sg, name="task_issue"):
        """
        Helper to get a syncer and a bridge with a mocked Flow Production Tracking.

        :param mocked_sg: Mocked shotgun_api3.Shotgun.
        :parma str name: A syncer name.
        """
        mocked_sg.return_value = mockgun.Shotgun(
            "https://mocked.my.com",
            "Ford Prefect",
            "xxxxxxxxxx",
        )
        bridge = sg_jira.Bridge.get_bridge(
            os.path.join(self._fixtures_path, "settings.py")
        )
        syncer = bridge.get_syncer(name)
        return syncer, bridge

    def setUp(self):
        """
        Test setup.
        """
        super(TestSyncBase, self).setUp()
        self.set_sg_mock_schema(
            os.path.join(
                self._fixtures_path,
                "schemas",
                "sg-jira",
            )
        )

        self.mock_jira_session_bases()

        # TODO: add a Shotgun patcher so deriving classes don't have to patch
        # Shotgun themselves.<|MERGE_RESOLUTION|>--- conflicted
+++ resolved
@@ -5,122 +5,14 @@
 # this software in either electronic or hard copy form.
 #
 
-import datetime
 import os
 
-from shotgun_api3 import ShotgunError
-from shotgun_api3.lib import mockgun, six
+from shotgun_api3.lib import mockgun
 import sg_jira
 
 from test_base import TestBase
 
 
-<<<<<<< HEAD
-class ExtMockgun(mockgun.Shotgun):
-    """
-    Add missing mocked methods to mockgun.Shotgun
-    """
-
-    def add_user_agent(*args, **kwargs):
-        pass
-
-    def set_session_uuid(*args, **kwargs):
-        pass
-
-    def _validate_entity_data(self, entity_type, data):
-        """Workaround to fix the right date type. This should be moved to the API itself..."""
-        if "id" in data or "type" in data:
-            raise ShotgunError("Can't set id or type on create or update")
-
-        self._validate_entity_fields(entity_type, data.keys())
-
-        for field, item in data.items():
-
-            if item is None:
-                # none is always ok
-                continue
-
-            field_info = self._schema[entity_type][field]
-
-            if field_info["data_type"]["value"] == "multi_entity":
-                if not isinstance(item, list):
-                    raise ShotgunError(
-                        "%s.%s is of type multi_entity, but data %s is not a list"
-                        % (entity_type, field, item)
-                    )
-                elif item and any(not isinstance(sub_item, dict) for sub_item in item):
-                    raise ShotgunError(
-                        "%s.%s is of type multi_entity, but data %s contains a non-dictionary"
-                        % (entity_type, field, item)
-                    )
-                elif item and any(
-                    "id" not in sub_item or "type" not in sub_item for sub_item in item
-                ):
-                    raise ShotgunError(
-                        "%s.%s is of type multi-entity, but an item in data %s does not contain 'type' and 'id'"
-                        % (entity_type, field, item)
-                    )
-                elif item and any(
-                    sub_item["type"]
-                    not in field_info["properties"]["valid_types"]["value"]
-                    for sub_item in item
-                ):
-                    raise ShotgunError(
-                        "%s.%s is of multi-type entity, but an item in data %s has an invalid type (expected one of %s)"
-                        % (
-                            entity_type,
-                            field,
-                            item,
-                            field_info["properties"]["valid_types"]["value"],
-                        )
-                    )
-
-            elif field_info["data_type"]["value"] == "entity":
-                if not isinstance(item, dict):
-                    raise ShotgunError(
-                        "%s.%s is of type entity, but data %s is not a dictionary"
-                        % (entity_type, field, item)
-                    )
-                elif "id" not in item or "type" not in item:
-                    raise ShotgunError(
-                        "%s.%s is of type entity, but data %s does not contain 'type' and 'id'"
-                        % (entity_type, field, item)
-                    )
-            else:
-                try:
-                    sg_type = field_info["data_type"]["value"]
-                    python_type = {
-                        "number": int,
-                        "float": float,
-                        "checkbox": bool,
-                        "percent": int,
-                        "text": six.string_types,
-                        "serializable": dict,
-                        "entity_type": six.string_types,
-                        "date": six.string_types,
-                        "date_time": datetime.datetime,
-                        "list": six.string_types,
-                        "status_list": six.string_types,
-                        "duration": int,
-                        "url": dict,
-                    }[sg_type]
-                except KeyError:
-                    raise ShotgunError(
-                        "Field %s.%s: Handling for Flow Production Tracking type %s is not implemented"
-                        % (entity_type, field, sg_type)
-                    )
-
-                if not isinstance(item, python_type):
-                    raise ShotgunError(
-                        "%s.%s is of type %s, but data %s is not of type %s"
-                        % (entity_type, field, type(item), sg_type, python_type)
-                    )
-
-                # TODO: add check for correct timezone
-
-
-=======
->>>>>>> dec6c7be
 class TestSyncBase(TestBase):
     """
     Base class for syncing tests.
