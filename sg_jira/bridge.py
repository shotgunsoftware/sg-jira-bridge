--- conflicted
+++ resolved
@@ -11,17 +11,10 @@
 import inspect
 import logging
 import logging.config
-<<<<<<< HEAD
-import importlib
-import urllib
-=======
 import os
 import sys
->>>>>>> 092881a7
 import threading
 import uuid
-
-from six.moves import urllib
 
 from .constants import (
     ALL_SETTINGS_KEYS,
@@ -32,14 +25,7 @@
 )
 from .hook import JiraHook
 from .jira_session import JiraSession
-<<<<<<< HEAD
-from .constants import ALL_SETTINGS_KEYS
-from .constants import LOGGING_SETTINGS_KEY, SYNC_SETTINGS_KEY
-from .constants import SHOTGUN_SETTINGS_KEY, JIRA_SETTINGS_KEY
-=======
 from .shotgun_session import ShotgunSession
-from .utils import utf8_to_unicode
->>>>>>> 092881a7
 
 logger = logging.getLogger(__name__)
 # Ensure basic logging is always enabled
