--- conflicted
+++ resolved
@@ -199,12 +199,8 @@
         :param shotgun_entity: A Flow Production Tracking Entity dictionary with at least its id
                                and its type.
         :param fields: An optional list of fields to add to the query.
-<<<<<<< HEAD
         :param retired_only: An optional boolean indicating if the entity we're consolidating has been retired.
-        :returns: The consolidated ShotGrid Entity or `None` if it can't be retrieved.
-=======
         :returns: The consolidated Flow Production Tracking Entity or `None` if it can't be retrieved.
->>>>>>> a3ecea72
         """
 
         # Define the fields we need to handle the Entity type.
