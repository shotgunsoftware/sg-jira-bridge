# Copyright 2018 Autodesk, Inc.  All rights reserved.
#
# Use of this software is subject to the terms of the Autodesk license agreement
# provided at the time of installation or download, or which otherwise accompanies
# this software in either electronic or hard copy form.
#

import re

import jira

from ..errors import InvalidShotgunValue, InvalidJiraValue
from .sync_handler import SyncHandler


class EntityIssueHandler(SyncHandler):
    """
    Base class for handlers syncing a Flow Production Tracking Entity to a Jira Issue.
    """

    # This will match JIRA accounts in the following format
    # 123456:uuid, e.g. 123456:60e119d8-6a49-4375-95b6-6740fc8e75e0
    # 24 hexdecimal characters: 5b6a25ab7c14b729f2208297
    # We're only matching the first 20 characters instead of the first 24, since the
    # account id format isn't documented.
    # It could in theory match a very long user name that uses hexadecimal characters
    # only, but that would be unlikely.
    # https://regex101.com/r/E1ysHQ/1
    ACCOUNT_ID_RE = re.compile("^[0-9a-f:-]{20}")

    def __init__(self, syncer, issue_type):
        """
        Instantiate an Entity Issue handler for the given syncer.

        :param syncer: A :class:`~sg_jira.Syncer` instance.
        :param str issue_type: A target Issue type, e.g. 'Task', 'Story'.
        """
        super(EntityIssueHandler, self).__init__(syncer)
        self._issue_type = issue_type

        # Due to GDPR, some changes were done to JIRA Cloud which complicates
        # matching users by email. So let's use the right resolver based
        # on the server type.
        if self._jira.is_jira_cloud:
            self._jira_user_to_shotgun = self._jira_cloud_user_to_shotgun
        else:
            self._jira_user_to_shotgun = self._jira_server_user_to_shotgun

    def accept_jira_event(self, resource_type, resource_id, event):
        """
        Accept or reject the given event for the given Jira resource.

        :param str resource_type: The type of Jira resource sync, e.g. Issue.
        :param str resource_id: The id of the Jira resource to sync.
        :param event: A dictionary with the event meta data for the change.
        :returns: True if the event is accepted for processing, False otherwise.
        """
        if resource_type.lower() != "issue":
            self._logger.debug(
                "Rejecting event for a %s Jira resource. Handler only "
                "accepts Issue resources." % resource_type
            )
            return False
        # Check the event payload and reject the event if we don't have what we
        # expect
        jira_issue = event.get("issue")
        if not jira_issue:
            self._logger.debug("Rejecting event without an issue: %s" % event)
            return False

        webhook_event = event.get("webhookEvent")
        if not webhook_event or webhook_event not in [
            "jira:issue_updated",
            "jira:issue_created",
        ]:
            self._logger.debug(
                "Rejecting event with an unsupported webhook event '%s': %s"
                % (webhook_event, event)
            )
            return False

        changelog = event.get("changelog")
        if not changelog:
            self._logger.debug("Rejecting event without a changelog: %s" % event)
            return False

        fields = jira_issue.get("fields")
        if not fields:
            self._logger.debug("Rejecting event without issue fields: %s" % event)
            return False

        issue_type = fields.get("issuetype")
        if not issue_type:
            self._logger.debug("Rejecting event without an issue type: %s" % event)
            return False
        if issue_type["name"] != self._issue_type:
            self._logger.debug(
                "Rejecting event without a %s issue type: %s"
                % (self._issue_type, event)
            )
            return False

        shotgun_id = fields.get(self._jira.jira_shotgun_id_field)
        shotgun_type = fields.get(self._jira.jira_shotgun_type_field)
        if not shotgun_id or not shotgun_type:
            self._logger.debug(
                "Rejecting event for %s %s. It's not linked to a Shotgun "
                "Entity: %s"
                % (
                    issue_type["name"],
                    resource_id,
                    event,
                )
            )
            return False

        return True

    def _get_jira_issue_and_validate(self, jira_issue_key, shotgun_entity):
        """
        Load Jira Issue with the given Jira key, validate it exists and is
        syncing to the given Flow Production Tracking Entity.

        :param str jira_issue_key: Jira key for the Issue to load
        :param dict shotgun_entity: Flow Production Tracking Entity dictionary
        :returns: A :class:`jira.Issue` instance if it exists and is valid.
            Otherwise ``None``
        """
        jira_issue = self.get_jira_issue(jira_issue_key)
        if not jira_issue:
            # Better to stop now for the time being.
            # The Issue could have been deleted, and we don't want to keep
            # recreating it. So we play safe until we correctly handle the
            # deleted case.
            self._logger.warning(
                "Unable to find Jira Issue %s for Shotgun %s (%d)"
                % (jira_issue_key, shotgun_entity["type"], shotgun_entity["id"])
            )
            return None

        jira_shotgun_id = getattr(jira_issue.fields, self._jira.jira_shotgun_id_field)
        jira_shotgun_type = getattr(
            jira_issue.fields, self._jira.jira_shotgun_type_field
        )
        if shotgun_entity["type"] != jira_shotgun_type or shotgun_entity["id"] != int(
            jira_shotgun_id
        ):
            # Shotgun schema requirements should prevent multiple Shotgun
            # Entities with the same Jira Key. But we also check to be sure
            # the Jira Issue has the same Shotgun Entity type and id so we
            # can prevent data corruption.
            self._logger.warning(
                "Rejecting Jira Issue %s. Expected it to be linked to Shotgun "
                "%s (%d) but instead it is linked to Shotgun %s (%s)."
                % (
                    jira_issue_key,
                    shotgun_entity["type"],
                    shotgun_entity["id"],
                    jira_shotgun_type,
                    jira_shotgun_id,
                )
            )
            return None

        return jira_issue

    def _create_jira_issue_for_entity(
        self,
        sg_entity,
        jira_project,
        issue_type,
        summary,
        description=None,
        **properties
    ):
        """
        Create a Jira issue linked to the given Shothgun Entity with the given properties

        :param sg_entity: A Flow Production Tracking Entity dictionary.
        :param jira_project: A :class:`jira.resources.Project` instance.
        :param str issue_type: The target Issue type name.
        :param str summary: The Issue summary.
        :param str description: An optional description for the Issue.
        :param properties: Arbitrary properties to set on the Jira Issue.
        :returns: A :class:`jira.Issue` instance.
        """

        # Retrieve the reporter, either the user who created the Entity or the
        # Jira user used to run the syncing.
        reporter = self._jira.myself()
        created_by = sg_entity["created_by"]
        if created_by["type"] == "HumanUser":
            user = self._shotgun.consolidate_entity(created_by)
<<<<<<< HEAD
            if user and user.get("email"):
                jira_user = self.get_jira_user(user["email"], jira_project)
=======
            if user:
                user_email = user["email"]
                jira_user = self._jira.find_jira_user(
                    user_email,
                    jira_project=jira_project,
                )
                # If we found a Jira user, use his name as the reporter name,
                # otherwise use the reporter name retrieved from the user used
                # to run the bridge.
>>>>>>> a3ecea72
                if jira_user:
                    reporter = jira_user
        else:
            self._logger.debug(
                "Ignoring created_by '%s' since it's not a HumanUser." % created_by
            )

        shotgun_url = self._shotgun.get_entity_page_url(sg_entity)

        # Note that JIRA raises an error if there are new line characters in the
        # summary for an Issue or if the description field is not set.
        if description is None:
            description = ""
        data = {
            "project": jira_project.raw,
            "summary": summary.replace("\n", "").replace("\r", ""),
            "description": description,
            self._jira.jira_shotgun_id_field: "%d" % sg_entity["id"],
            self._jira.jira_shotgun_type_field: sg_entity["type"],
            self._jira.jira_shotgun_url_field: shotgun_url,
            "reporter": reporter,
        }
        if properties:
            data.update(properties)

        self._logger.info(
            "Creating Jira Issue in Project %s for Shotgun %s '%s' (%d)"
            % (jira_project, sg_entity["type"], sg_entity["name"], sg_entity["id"])
        )

        return self._jira.create_issue_from_data(
            jira_project,
            issue_type,
            data,
        )

    def _get_jira_issue_field_sync_value(
        self,
        jira_project,
        jira_issue,
        shotgun_entity_type,
        shotgun_field,
        added=None,
        removed=None,
        new_value=None,
    ):
        """
        Retrieve the Jira Issue field and the value to set from the given Flow Production Tracking
        field name and the given changes for the given Flow Production Tracking Entity type.

        This methods supports list fields changes with the `added` and `removed`
        parameters, or a value being set directly with the `new_value` parameter.
        The `new_value` parameter is ignored if either `added` or `removed` is
        not `None`.

        :param jira_project: A :class:`jira.resources.Project` instance.
        :param jira_issue: A :class:`jira.Issue` instance.
        :param shotgun_entity_type: A Flow Production Tracking Entity type as a string.
        :param shotgun_field: A Flow Production Tracking Entity field name as a string.
        :param added: A list of Flow Production Tracking values added to the given field.
        :param removed: A list of Flow Production Tracking values removed from the given field.
        :param new_value: A Flow Production Tracking value the given field was set to.

        :returns: A tuple with a Jira field id and a Jira value usable for an
                  update. The returned field id is `None` if no valid field or
                  value could be retrieved.
        :raises InvalidShotgunValue: if the Flow Production Tracking value can't be translated
                 into a valid Jira value.
        """
        # Retrieve the matching Jira field
        jira_field = self._get_jira_issue_field_for_shotgun_field(
            shotgun_entity_type, shotgun_field
        )
        # Bail out if we couldn't find a target Jira field
        if not jira_field:
            self._logger.debug(
                "Not syncing Shotgun %s.%s to Jira. No target Jira field "
                "is defined" % (shotgun_entity_type, shotgun_field)
            )
            return None, None

        # Retrieve edit meta data for the issue
        jira_fields = self._jira.get_jira_issue_edit_meta(jira_issue)

        # Bail out if the target Jira field is not editable
        if jira_field not in jira_fields:
            self._logger.warning(
                "Not syncing Shotgun %s.%s to Jira. Target Jira %s %s field "
                "is not editable"
                % (
                    shotgun_entity_type,
                    shotgun_field,
                    jira_issue.fields.issuetype,
                    jira_field,
                )
            )
            return None, None

        is_array = False
        jira_value = None
        # Option fields with multi-selection are flagged as array
        if jira_fields[jira_field]["schema"]["type"] == "array":
            is_array = True
            jira_value = []

        if added is not None or removed is not None:
            self._logger.debug(
                "Processing Shotgun list change: added %s, removed %s"
                % (added, removed)
            )
            jira_value = self._get_jira_value_for_shotgun_list_changes(
                jira_project,
                jira_issue,
                jira_field,
                jira_fields[jira_field],
                added or [],
                removed or [],
            )
            # jira Resource instances are not json serializable so we need
            # to return their raw value
            if is_array:
                raw_values = []
                for value in jira_value:
                    if isinstance(value, jira.resources.Resource):
                        raw_values.append(value.raw)
                    else:
                        raw_values.append(value)
                jira_value = raw_values
            elif isinstance(jira_value, jira.resources.Resource):
                jira_value = jira_value.raw
        else:
            shotgun_value = new_value
            jira_value = self._get_jira_value_for_shotgun_value(
                jira_project,
                jira_issue,
                jira_field,
                jira_fields[jira_field],
                shotgun_value,
            )
            if jira_value is None and shotgun_value:
                # Couldn't get a Jira value, cancel update
                raise InvalidShotgunValue(
                    jira_field,
                    shotgun_value,
                    "Couldn't translate Shotgun value %s to a valid value "
                    "for Jira field %s"
                    % (
                        shotgun_value,
                        jira_field,
                    ),
                )
            if isinstance(jira_value, jira.resources.Resource):
                # jira.Resource instances are not json serializable so we need
                # to return their raw value
                jira_value = jira_value.raw
            if is_array:
                # Single Shotgun value mapped to Jira list value
                jira_value = [jira_value] if jira_value else []

        try:
            jira_value = self._jira.sanitize_jira_update_value(
                jira_value, jira_fields[jira_field]
            )
        except UserWarning as e:
            self._logger.warning(e)
            # Cancel update
            return None, None
        return jira_field, jira_value

    def _get_jira_issue_field_for_shotgun_field(
        self, shotgun_entity_type, shotgun_field
    ):
        """
        Needs to be re-implemented in deriving classes and return the Jira Issue
        field id to use to sync the given Flow Production Tracking Entity type field.

        :returns: A string or `None`.
        """
        raise NotImplementedError

    def _get_jira_value_for_shotgun_list_changes(
        self,
        jira_project,
        jira_issue,
        jira_field,
        jira_field_schema,
        shotgun_added,
        shotgun_removed,
    ):
        """
        Handle a Flow Production Tracking list value modification and return a Jira value
        corresponding to changes for the given Issue field.

        :param jira_project: A :class:`jira.resources.Project` instance.
        :param jira_issue: A :class:`jira.Issue` instance.
        :param jira_field: A Jira field id, as a string.
        :param jira_field_schema: The jira create or edit meta data for the given
                                  field.
        :param shotgun_added: A list of Flow Production Tracking added values.
        :param shotgun_removed: A list of Flow Production Tracking removed values.
        """
        current_value = getattr(jira_issue.fields, jira_field)
        is_array = jira_field_schema["schema"]["type"] == "array"

        if is_array:
            if current_value:
                for removed in shotgun_removed:
                    value = self._get_jira_value_for_shotgun_value(
                        jira_project,
                        jira_issue,
                        jira_field,
                        jira_field_schema,
                        removed,
                    )
                    if value in current_value:
                        current_value.remove(value)
                    else:
                        self._logger.debug(
                            "Unable to remove %s from current Jira value %s. "
                            "Removed Shotgun value was %s"
                            % (
                                value,
                                current_value,
                                removed,
                            )
                        )

            for added in shotgun_added:
                value = self._get_jira_value_for_shotgun_value(
                    jira_project,
                    jira_issue,
                    jira_field,
                    jira_field_schema,
                    added,
                )
                if value and value not in current_value:
                    current_value.append(value)
            return current_value
        else:
            # Check if the current value was set to one of the values which were
            # removed. If so, set the value from the added values (if any)
            if current_value:
                for removed in shotgun_removed:
                    value = self._get_jira_value_for_shotgun_value(
                        jira_project,
                        jira_issue,
                        jira_field,
                        jira_field_schema,
                        removed,
                    )
                    if value == current_value:
                        # Unset the current value so the code below will try to
                        # update the value.
                        current_value = None
                        break
                else:
                    self._logger.debug(
                        "Current Jira value %s unaffected by Shotgun %s removal."
                        % (
                            current_value,
                            shotgun_removed,
                        )
                    )

            if not current_value and shotgun_added:
                # Problem: we might have multiple values in Shotgun but can only set
                # a single one in Jira, so we have to arbitrarily pick one if we
                # have multiple values.
                for sg_value in shotgun_added:
                    self._logger.debug("Treating %s" % sg_value)
                    value = self._get_jira_value_for_shotgun_value(
                        jira_project,
                        jira_issue,
                        jira_field,
                        jira_field_schema,
                        sg_value,
                    )
                    if value:
                        current_value = value
                        added_count = len(shotgun_added)
                        if added_count > 1:
                            self._logger.warning(
                                "Only a single value is accepted by Jira for "
                                "field %s. Shotgun added %d values. Using %s "
                                "translated to Jira value %s"
                                % (jira_field, added_count, sg_value, current_value)
                            )
                        break
        # Return the modified current value
        return current_value

    def _get_jira_value_for_shotgun_value(
        self,
        jira_project,
        jira_issue,
        jira_field,
        jira_field_schema,
        shotgun_value,
    ):
        """
        Return a Jira value corresponding to the given Flow Production Tracking value for the
        given Issue field.

        .. note:: This method only handles single values. Flow Production Tracking list values
                  must be handled by calling this method for each of the individual
                  values.

        :param jira_project: A :class:`jira.resources.Project` instance.
        :param jira_issue: A :class:`jira.Issue` instance.
        :param jira_field: A Jira field id, as a string.
        :param jira_field_schema: The jira create or edit meta data for the given
                                  field.
        :param shotgun_value: A single value retrieved from Flow Production Tracking.
        :returns: A :class:`jira.resources.Resource` instance, or a dictionary,
                  or a string, depending on the field type.
        """
        self._logger.debug("Getting Jira value for Shotgun value %s" % shotgun_value)
        jira_type = jira_field_schema["schema"]["type"]
        # Deal with unset or empty value
        if not shotgun_value:
            # Return an empty value suitable for the Jira field type
            if jira_type == "string":
                return ""
            if jira_type == "timetracking":
                # We need to provide a null estimate, otherwise Jira will error
                # out.
                return {"originalEstimate": "0 m"}

            self._logger.debug(
                "Returning `None` value for Jira %s field type" % jira_type
            )
            return None

        if isinstance(shotgun_value, dict):
            # Assume a Shotgun Entity
            shotgun_value = self._shotgun.consolidate_entity(shotgun_value)

        allowed_values = jira_field_schema.get("allowedValues")
        if allowed_values:
            self._logger.debug(
                "Allowed values for %s are %s, type is %s"
                % (
                    jira_field,
                    allowed_values,
                    jira_field_schema.get("schema", {}).get("type"),
                )
            )
            if isinstance(shotgun_value, dict):
                sg_value_name = shotgun_value["name"]
            else:
                sg_value_name = shotgun_value
            sg_value_name = sg_value_name.lower()
            for allowed_value in allowed_values:
                # TODO: check this code actually works. For our basic implementation
                # we don't update fields with allowedValues restriction.
                if isinstance(allowed_value, dict):  # Some kind of Jira Resource
                    # Jira can store the "value" with a "value" key, or a "name" key
                    if (
                        "value" in allowed_value
                        and allowed_value["value"].lower() == sg_value_name
                    ):
                        return allowed_value
                    if (
                        "name" in allowed_value
                        and allowed_value["name"].lower() == sg_value_name
                    ):
                        return allowed_value
                else:  # Assume a string
                    if allowed_value.lower() == sg_value_name:
                        return allowed_value
            self._logger.warning(
                "Shotgun value '%s' is not in the list of allowed values for "
                "Jira field %s: %s" % (shotgun_value, jira_field, allowed_values)
            )
            return None
        else:
            # In most simple cases the Jira value is the Shotgun value.
            jira_value = shotgun_value
            self._logger.debug("Special cases for %s: %s" % (jira_field, jira_value))
            # Special cases
            if jira_field in ["assignee", "reporter"]:
                if isinstance(shotgun_value, dict):
                    email_address = shotgun_value.get("email")
                    if not email_address:
                        self._logger.warning(
                            "Jira field %s requires an email address but Shotgun "
                            "value to sync has no email key %s"
                            % (
                                jira_field,
                                shotgun_value,
                            )
                        )
                        return None
                else:
                    email_address = shotgun_value
                jira_value = self._jira.find_jira_assignee_for_issue(
                    email_address,
                    jira_project,
                    jira_issue,
                )
            elif jira_field == "labels":
                if isinstance(shotgun_value, dict):
                    jira_value = shotgun_value["name"]
                else:
                    jira_value = shotgun_value
                # Jira does not accept spaces in labels.
                # Note: we could try to sanitize the data with "_" but then we
                # could end up having conflicts when syncing back the sanitized
                # value from Jira. Seems safer to just not sync it.
                if " " in jira_value:
                    raise InvalidShotgunValue(
                        jira_field, shotgun_value, "Jira labels can't contain spaces"
                    )
            elif jira_field == "summary":
                # JIRA raises an error if there are new line characters in the
                # summary for an Issue.
                jira_value = shotgun_value.replace("\n", "").replace("\r", "")
            elif jira_field == "timetracking":
                # Note: time tracking needs to be enabled in Jira
                # https://confluence.atlassian.com/adminjiracloud/configuring-time-tracking-818578858.html
                # And it does not seem that this available with new default
                # Kanban board...
                jira_value = {"originalEstimate": "%d m" % shotgun_value}

        return jira_value

    def _sync_shotgun_status_to_jira(self, jira_issue, shotgun_status, comment):
        """
        Set the status of the Jira Issue based on the given Flow Production Tracking status.

        :param jira_issue: A :class:`jira.Issue` instance.
        :param shotgun_status: A Flow Production Tracking status short code as a string.
        :param comment: A string, a comment to apply to the Jira transition.
        :returns: `True` if the status was successfully set, `False` otherwise.
        """
        jira_status = self._sg_jira_status_mapping.get(shotgun_status)
        if not jira_status:
            self._logger.warning(
                "Unable to find a matching Jira status for Shotgun "
                "status '%s'" % shotgun_status
            )
            return False

        return self._jira.set_jira_issue_status(jira_issue, jira_status, comment)

    def _sync_shotgun_cced_changes_to_jira(self, jira_issue, added, removed):
        """
        Update the given Jira Issue watchers from the given Flow Production Tracking changes.

        :param jira_issue: A :class:`jira.Issue` instance.
        :param added: A list of Flow Production Tracking user dictionaries.
        :param removed: A list of Flow Production Tracking user dictionaries.
        """

        for user in removed:
            if user["type"] != "HumanUser":
                # Can be a Group, a ScriptUser
                continue
            sg_user = self._shotgun.consolidate_entity(user)
            if sg_user:
                jira_user = self._jira.find_jira_user(
                    sg_user["email"],
                    jira_issue=jira_issue,
                )
                if jira_user:
                    # No need to check if the user is in the current watchers list:
                    # Jira handles that gracefully.
                    self._logger.debug(
                        "Removing %s from %s watchers list."
                        % (jira_user.displayName, jira_issue)
                    )
                    # In older versions of the client (<= 3.0) we used jira_user.user_id
                    # However, newer versions of the remove_watcher method supports name search
                    self._jira.remove_watcher(jira_issue, jira_user.displayName)

        for user in added:
            if user["type"] != "HumanUser":
                # Can be a Group, a ScriptUser
                continue
            sg_user = self._shotgun.consolidate_entity(user)
            if sg_user:
                jira_user = self._jira.find_jira_user(
                    sg_user["email"],
                    jira_issue=jira_issue,
                )
                if jira_user:
                    self._logger.debug(
                        "Adding %s to %s watchers list."
                        % (jira_user.displayName, jira_issue)
                    )
                    # add_watcher method supports both user_id and accountId properties
                    self._jira.add_watcher(jira_issue, jira_user.accountId)

    @property
    def _supported_shotgun_fields_for_jira_event(self):
<<<<<<< HEAD
        """ "
=======
        """
>>>>>>> a3ecea72
        Return the list of fields this handler can process for a Jira event.

        Needs to be re-implemented in deriving classes.

        :returns: A list of strings.
        """
        raise NotImplementedError

    def process_jira_event(self, resource_type, resource_id, event):
        """
        Process the given Jira event for the given Jira resource.

        :param str resource_type: The type of Jira resource to sync, e.g. Issue.
        :param str resource_id: The id of the Jira resource to sync.
        :param event: A dictionary with the event meta data for the change.
        :returns: True if the event was successfully processed, False if the
                  sync didn't happen for any reason.
        """
        jira_issue = event["issue"]
        fields = jira_issue["fields"]
        issue_type = fields["issuetype"]

        shotgun_id = fields.get(self._jira.jira_shotgun_id_field)
        if not shotgun_id.isdigit():
            raise ValueError(
                "Invalid Shotgun id %s, it must be an integer" % shotgun_id
            )
        shotgun_type = fields.get(self._jira.jira_shotgun_type_field)
        # Collect the list of fields we might need to process the event
        sg_fields = self._supported_shotgun_fields_for_jira_event
        sg_entity = self._shotgun.consolidate_entity(
            {"type": shotgun_type, "id": int(shotgun_id)},
            fields=sg_fields,
        )
        if not sg_entity:
            # Note: For the time being we don't allow Jira to create new Shotgun
            # Entities.
            self._logger.warning(
                "Unable to find Shotgun %s (%s)" % (shotgun_type, shotgun_id)
            )
            return False

        # The presence of the changelog key has been validated by the accept method.
        changes = event["changelog"]["items"]
        shotgun_data = {}

        self._logger.debug(
            "Attempting to sync %s (%s) to Shotgun %s (%d) for event %s"
            % (
                issue_type["name"],
                resource_id,
                sg_entity["type"],
                sg_entity["id"],
                event,
            )
        )
        for change in changes:
            # Depending on the Jira server version, we can get the Jira field id
            # in the change payload or just the field name.
            # If we don't have the field id, retrieve it from our internal mapping.
            field_id = change.get("fieldId") or self._jira.get_jira_issue_field_id(
                change["field"]
            )
            self._logger.debug(
                "Treating Jira change %s for field %s" % (change, field_id)
            )
            try:
                (
                    shotgun_field,
                    shotgun_value,
                ) = self._get_shotgun_entity_field_sync_value(
                    sg_entity,
                    jira_issue,
                    field_id,
                    change,
                )
                if shotgun_field:
                    shotgun_data[shotgun_field] = shotgun_value
                    # we definitely have data to sync at this point
                    self._logger.info(
                        "Syncing Jira %s %s '%s' to Shotgun %s (%d) as value '%s'"
                        % (
                            issue_type["name"],
                            jira_issue["key"],
                            change["field"],
                            sg_entity["type"],
                            sg_entity["id"],
                            shotgun_value,
                        )
                    )
            except InvalidJiraValue as e:
                self._logger.warning(
                    "Unable to sync Jira %s %s '%s' to Shotgun %s (%d): %s"
                    % (
                        issue_type["name"],
                        jira_issue["key"],
                        change["field"],
                        sg_entity["type"],
                        sg_entity["id"],
                        e,
                    )
                )
                self._logger.debug("Jira event: %s" % event)

        if shotgun_data:
            self._logger.debug(
                "Updating Shotgun %s (%d) with %s"
                % (
                    sg_entity["type"],
                    sg_entity["id"],
                    shotgun_data,
                )
            )
            self._shotgun.update(
                sg_entity["type"],
                sg_entity["id"],
                shotgun_data,
            )
            return True

        return False

    def _get_shotgun_entity_field_sync_value(
        self, shotgun_entity, jira_issue, jira_field_id, change
    ):
        """
        Retrieve the Flow Production Tracking Entity field and the value to set from the given Jira
        Issue field value.

        Jira changes are expressed with a dictionary which has `toString`, `to`,
        `fromString` and `from` keys. `to` and `from` are supposed to contain
        actual values and `toString` and `fromString` their string representations.
        However, Jira does not seem to be consistent with this convention. For
        example, integer changes are not available as integer values in the `to`
        and `from` values (both are `None`), they are only available as strings
        in the `toString` and `fromString` values. So we use the string values
        or the actual values on a case by cases basis, depending on the target
        data type.

        :param shotgun_entity: A Flow Production Tracking Entity dictionary with at least a type
                               and an id.
        :param jira_issue: A Jira Issue raw dictionary.
        :param jira_field_id: A Jira field id as a string.
        :param change: A dictionary with the field change retrieved from the
                       event change log.
        :returns: A tuple with a Flow Production Tracking field name and a Flow Production Tracking value usable
                  for an update. The returned field id is `None` if no valid
                  field or value could be retrieved.
        :raises InvalidJiraValue: if the Jira value can't be translated
                 into a valid Flow Production Tracking value.
        :raises ValueError: if the target Flow Production Tracking field is not valid.
        """

        # Retrieve the Shotgun field to update
        shotgun_field = self._get_shotgun_entity_field_for_issue_field(
            jira_field_id,
        )
        if not shotgun_field:
            self._logger.debug(
                "Unable to find a target Shotgun field for Jira field %s"
                % jira_field_id
            )
            return None, None

        # TODO: handle Shotgun Project specific fields?
        shotgun_field_schema = self._shotgun.get_field_schema(
            shotgun_entity["type"], shotgun_field
        )
        if not shotgun_field_schema:
            raise ValueError(
                "Unknown Shotgun field %s.%s"
                % (
                    shotgun_entity["type"],
                    shotgun_field,
                )
            )

        if not shotgun_field_schema["editable"]["value"]:
            self._logger.debug(
                "Unable to translate Jira field %s value to Shotgun. Target "
                "Shotgun field %s.%s is not editable"
                % (
                    jira_field_id,
                    shotgun_entity["type"],
                    shotgun_field,
                )
            )
            return None, None

        # Special cases for some fields where we need to perform some dedicated
        # logic.
        if jira_field_id == "assignee":
            shotgun_value = self._get_shotgun_assignment_from_jira_issue_change(
                shotgun_entity, shotgun_field, shotgun_field_schema, jira_issue, change
            )
            return shotgun_field, shotgun_value

        # General case based on the target Shotgun field data type.
        shotgun_value = self._get_shotgun_value_from_jira_change(
            shotgun_entity,
            shotgun_field,
            shotgun_field_schema,
            change,
            jira_issue["fields"][jira_field_id],
        )
        return shotgun_field, shotgun_value

    def _get_shotgun_entity_field_for_issue_field(self, jira_field_id):
        """
        Returns the Flow Production Tracking field name to use to sync the given Jira Issue field.

        Must be re-implemented in deriving classes.

        :param str jira_field_id: A Jira Issue field id, e.g. 'summary'.
        :returns: A string or `None`.
        """
        raise NotImplementedError

    def _get_shotgun_assignment_from_jira_issue_change(
        self,
        shotgun_entity,
        shotgun_field,
        shotgun_field_schema,
        jira_issue,
        change,
    ):
        """
        Retrieve a Flow Production Tracking assignment value from the given Jira change.

        This method supports single entity and multi entity Flow Production Tracking fields.

        Jira users keys are retrieved from the `from` and `to` values in the
        change dictionary.

        :param str shotgun_entity: A Flow Production Tracking Entity dictionary as retrieved from
                                   Flow Production Tracking.
        :param str shotgun_field: The Flow Production Tracking Entity field to get a value for.
        :param shotgun_field_schema: The Flow Production Tracking Entity field schema.
        :param jira_issue: A Jira Issue raw dictionary.
        :param change: A Jira event changelog dictionary with 'from' and
                       'to' keys.

        :returns: The updated value to set in Flow Production Tracking for the given field.
        :raises ValueError: if the target Flow Production Tracking field is not suitable
        """
        # Change log example
        # {
        # u'from': u'ford.prefect1',
        # u'to': None,
        # u'fromString': u'Ford Prefect',
        # u'field': u'assignee',
        # u'toString': None,
        # u'fieldtype': u'jira',
        # u'fieldId': u'assignee'
        # }

        data_type = shotgun_field_schema["data_type"]["value"]
        if data_type not in ["multi_entity", "entity"]:
            raise ValueError(
                "%s field type is not valid for Shotgun %s.%s assignments. Expected "
                "entity or multi_entity."
                % (data_type, shotgun_entity["type"], shotgun_field)
            )

        sg_valid_types = shotgun_field_schema["properties"]["valid_types"]["value"]
        if "HumanUser" not in sg_valid_types:
            raise ValueError(
                "Shotgun %s.%s assignment field must accept HumanUser entities "
                "but only accepts %s"
                % (shotgun_entity["type"], shotgun_field, sg_valid_types)
            )
        current_sg_assignment = shotgun_entity.get(shotgun_field)
        from_assignee = change["from"]
        to_assignee = change["to"]
        if data_type == "multi_entity":
            if from_assignee:
                sg_user = self._jira_user_to_shotgun(
                    shotgun_field, user_id=from_assignee, raise_on_missing_user=False
                )
                if sg_user is not None:
                    for i, current_sg in enumerate(current_sg_assignment):
                        if (
                            current_sg["type"] == sg_user["type"]
                            and current_sg["id"] == sg_user["id"]
                        ):
                            self._logger.debug(
                                "Removing user %s from Shotgun assignment" % (sg_user)
                            )
                            del current_sg_assignment[i]
                            # Note: we're assuming there is no duplicates in the
                            # list. Otherwise we would have to ensure we use an
                            # iterator allowing the list to be modified while
                            # iterating
                            break
            if to_assignee:
                jira_user = jira_issue["fields"]["assignee"]
                sg_user = self._jira_user_to_shotgun(
                    shotgun_field, user_id=to_assignee, jira_user=jira_user
                )
                # Try to add the new assignee to the Shotgun assignment
                # Use the Issue assignee value to avoid a Jira user query
                for current_sg_user in current_sg_assignment:
                    if (
                        current_sg_user["type"] == sg_user["type"]
                        and current_sg_user["id"] == sg_user["id"]
                    ):
                        break
                else:
                    self._logger.debug(
                        "Adding user %s to Shotgun assignment %s"
                        % (sg_user, current_sg_assignment)
                    )
                    current_sg_assignment.append(sg_user)
        else:  # data_type == "entity":
            if from_assignee:
                sg_user = self._jira_user_to_shotgun(
                    shotgun_field, user_id=from_assignee, raise_on_missing_user=False
                )
                if sg_user is not None:
                    if (
                        current_sg_assignment["type"] == sg_user["type"]
                        and current_sg_assignment["id"] == sg_user["id"]
                    ):
                        self._logger.debug(
                            "Removing user %s from Shotgun assignment" % (sg_user)
                        )
                        current_sg_assignment = None

            if to_assignee and not current_sg_assignment:
                # Try to set the new assignee to the Shotgun assignment
                # Use the Issue assignee value to avoid a Jira user query
                # Note that we are dealing here with a Jira raw value dict, not
                # a jira.resources.Resource instance.
                jira_user = jira_issue["fields"]["assignee"]
                sg_user = self._jira_user_to_shotgun(
                    shotgun_field, user_id=to_assignee, jira_user=jira_user
                )
                current_sg_assignment = sg_user
        return current_sg_assignment

    def _jira_server_user_to_shotgun(
        self, shotgun_field, user_id, jira_user=None, raise_on_missing_user=True
    ):
        """
        Resolve the Flow Production Tracking user associated to the JIRA user passed in.

        This method should be called against a JIRA local server.

        :param str shotgun_field: Field to sync the value to in Flow Production Tracking.
        :param str user_id: Value of the to or from of a JIRA changelog.
        :param dict jira_user: Value of the user section of the webhook payload.
        :param bool raise_on_missing_user: Indicate how to handle unknown users.

        :returns: A Flow Production Tracking user entity dictionary.
        :raises InvalidJiraValue: Raised if the user could not be found and ``raise_on_missing_user`` is True.
        """
        if jira_user is not None:
            emailAddress = jira_user["emailAddress"]
        elif user_id is not None:
            emailAddress = self._jira.user(user_id).emailAddress
        else:
            # The code that calls this method should always have a user passed in. If there is not
            # user_id or jira_user value, we shouldn't even be calling this method in the first
            # place!
            raise RuntimeError("jira_user or user_id cannot be both None.")

        sg_user = self._shotgun.find_one(
            "HumanUser", [["email", "is", emailAddress]], ["email", "name"]
        )
        if not sg_user:
            if raise_on_missing_user:
                raise InvalidJiraValue(
                    shotgun_field,
                    jira_user,
                    "Unable to find a Shotgun user with email address %s"
                    % (emailAddress),
                )
            else:
                self._logger.debug(
                    "Unable to find a Shotgun user with email address %s"
                    % (emailAddress)
                )
        return sg_user

    def _jira_cloud_user_to_shotgun(
        self, shotgun_field, user_id, jira_user=None, raise_on_missing_user=True
    ):
        """
        Resolve the Flow Production Tracking user associated to the JIRA user passed in.

        This method should be called against a JIRA Cloud server.

        :param str shotgun_field: Field to sync the value to in Flow Production Tracking.
        :param str user_id: Value of the to or from of a JIRA changelog.
        :param dict jira_user: User resource, typically the assignee field on an issue. Can be None
        :param bool raise_on_missing_user: Indicate how to handle unknown users.

        :returns: A Flow Production Tracking user entity dictionary.
        :raises InvalidJiraValue: Raised if the user could not be found and ``raise_on_missing_user`` is True.
        """
        # If the jira_user has been passed in, just use the accountId!
        if jira_user is not None:
            user_id = jira_user["accountId"]
        # jira_user is None when the user resolving code is trying to resolve the `from` user in the changelog.
        # When this happens, we only have a user id in the `from` to indicate what the original value was.
        #
        # Interestingly, when the a user field is updated via the JIRA API,
        # the username is passed in instead of the account id in the `from` field, so we'll have to
        # resolve it.
        elif self.ACCOUNT_ID_RE.match(user_id) is None:
            self._logger.debug(
                "The changelog's to/from contains a user name. accountId will be retrieved."
            )
            user = self._jira.user(user_id, payload="key")
            if not user:
                if raise_on_missing_user:
                    raise InvalidJiraValue(
                        shotgun_field,
                        jira_user,
                        "Unable to find JIRA user %s" % (user_id),
                    )
                else:
                    self._logger.debug("Unable to find JIRA user %s" % (user_id))
                return None
            user_id = user.accountId

        # Now that we have an accountId, let's find that user in Shotgun.
        sg_user = self._shotgun.find_one(
            "HumanUser", [["sg_jira_account_id", "is", user_id]], ["email", "name"]
        )
        if not sg_user:
            if raise_on_missing_user:
                raise InvalidJiraValue(
                    shotgun_field,
                    jira_user,
                    "Unable to find a Shotgun user with JIRA accountId %s" % (user_id),
                )
            else:
                self._logger.debug(
                    "Unable to find a Shotgun user with JIRA accountId %s" % (user_id)
                )
        return sg_user<|MERGE_RESOLUTION|>--- conflicted
+++ resolved
@@ -191,20 +191,8 @@
         created_by = sg_entity["created_by"]
         if created_by["type"] == "HumanUser":
             user = self._shotgun.consolidate_entity(created_by)
-<<<<<<< HEAD
             if user and user.get("email"):
                 jira_user = self.get_jira_user(user["email"], jira_project)
-=======
-            if user:
-                user_email = user["email"]
-                jira_user = self._jira.find_jira_user(
-                    user_email,
-                    jira_project=jira_project,
-                )
-                # If we found a Jira user, use his name as the reporter name,
-                # otherwise use the reporter name retrieved from the user used
-                # to run the bridge.
->>>>>>> a3ecea72
                 if jira_user:
                     reporter = jira_user
         else:
@@ -700,11 +688,7 @@
 
     @property
     def _supported_shotgun_fields_for_jira_event(self):
-<<<<<<< HEAD
-        """ "
-=======
-        """
->>>>>>> a3ecea72
+        """
         Return the list of fields this handler can process for a Jira event.
 
         Needs to be re-implemented in deriving classes.
