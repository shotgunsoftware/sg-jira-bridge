--- conflicted
+++ resolved
@@ -191,20 +191,8 @@
         created_by = sg_entity["created_by"]
         if created_by["type"] == "HumanUser":
             user = self._shotgun.consolidate_entity(created_by)
-<<<<<<< HEAD
             if user and user.get("email"):
                 jira_user = self.get_jira_user(user["email"], jira_project)
-=======
-            if user:
-                user_email = user["email"]
-                jira_user = self._jira.find_jira_user(
-                    user_email,
-                    jira_project=jira_project,
-                )
-                # If we found a Jira user, use his name as the reporter name,
-                # otherwise use the reporter name retrieved from the user used
-                # to run the bridge.
->>>>>>> c7f81348
                 if jira_user:
                     reporter = jira_user
         else:
@@ -349,11 +337,7 @@
                 raise InvalidShotgunValue(
                     jira_field,
                     shotgun_value,
-<<<<<<< HEAD
-                    "Couldn't translate Shotgun value %s to a valid value "
-=======
                     "Couldn't translate Flow Production Tracking value %s to a valid value "
->>>>>>> c7f81348
                     "for Jira field %s"
                     % (
                         shotgun_value,
@@ -428,11 +412,7 @@
                     else:
                         self._logger.debug(
                             "Unable to remove %s from current Jira value %s. "
-<<<<<<< HEAD
-                            "Removed Shotgun value was %s"
-=======
                             "Removed Flow Production Tracking value was %s"
->>>>>>> c7f81348
                             % (
                                 value,
                                 current_value,
@@ -470,11 +450,7 @@
                         break
                 else:
                     self._logger.debug(
-<<<<<<< HEAD
-                        "Current Jira value %s unaffected by Shotgun %s removal."
-=======
                         "Current Jira value %s unaffected by Flow Production Tracking %s removal."
->>>>>>> c7f81348
                         % (
                             current_value,
                             shotgun_removed,
@@ -823,11 +799,7 @@
 
         if shotgun_data:
             self._logger.debug(
-<<<<<<< HEAD
-                "Updating Shotgun %s (%d) with %s"
-=======
                 "Updating Flow Production Tracking %s (%d) with %s"
->>>>>>> c7f81348
                 % (
                     sg_entity["type"],
                     sg_entity["id"],
@@ -891,11 +863,7 @@
         )
         if not shotgun_field_schema:
             raise ValueError(
-<<<<<<< HEAD
-                "Unknown Shotgun field %s.%s"
-=======
                 "Unknown Flow Production Tracking field %s.%s"
->>>>>>> c7f81348
                 % (
                     shotgun_entity["type"],
                     shotgun_field,
@@ -904,13 +872,8 @@
 
         if not shotgun_field_schema["editable"]["value"]:
             self._logger.debug(
-<<<<<<< HEAD
-                "Unable to translate Jira field %s value to Shotgun. Target "
-                "Shotgun field %s.%s is not editable"
-=======
                 "Unable to translate Jira field %s value to Flow Production Tracking. Target "
                 "Flow Production Tracking field %s.%s is not editable"
->>>>>>> c7f81348
                 % (
                     jira_field_id,
                     shotgun_entity["type"],
