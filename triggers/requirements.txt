--- conflicted
+++ resolved
@@ -19,10 +19,4 @@
 #
 
 # Requests
-<<<<<<< HEAD
-requests==2.32.3
-=======
-requests==2.32.4
-
-six
->>>>>>> 3534a58e
+requests==2.32.4